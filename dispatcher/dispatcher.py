<<<<<<< HEAD
import queue
import threading
import time
import requests
from flask import Flask, request, jsonify
import logging
import uuid
from datetime import datetime, timedelta
import hashlib
from collections import OrderedDict

# Setup logging
logging.basicConfig(level=logging.INFO, format='%(asctime)s - %(levelname)s - %(message)s')
logger = logging.getLogger(__name__)

class ImageCache:
    """LRU Cache for processed images"""
    def __init__(self, max_size=1000):
        self.max_size = max_size
        self.cache = OrderedDict()  # LRU cache using OrderedDict
        self.hits = 0
        self.misses = 0
        self.lock = threading.Lock()  # Thread safety
    
    def _generate_hash(self, image_data):
        """Generate SHA-256 hash of image content"""
        return hashlib.blake2b(image_data, digest_size=16).hexdigest()
    
    def get(self, image_data):
        """Get cached result for image"""
        image_hash = self._generate_hash(image_data)
        
        with self.lock:
            if image_hash in self.cache:
                # Move to end (most recently used)
                result = self.cache.pop(image_hash)
                self.cache[image_hash] = result
                self.hits += 1
                logger.info(f"Cache HIT for image hash: {image_hash[:12]}...")
                return result
            else:
                self.misses += 1
                logger.info(f"Cache MISS for image hash: {image_hash[:12]}...")
                return None
    
    def put(self, image_data, result):
        """Store result in cache"""
        image_hash = self._generate_hash(image_data)
        
        with self.lock:
            # Remove oldest items if cache is full
            while len(self.cache) >= self.max_size:
                oldest_hash, _ = self.cache.popitem(last=False)
                logger.info(f"Cache evicted oldest entry: {oldest_hash[:12]}...")
            
            # Add new result
            self.cache[image_hash] = {
                'result': result,
                'cached_at': datetime.now().isoformat(),
                'image_hash': image_hash
            }
            logger.info(f"Cached result for image hash: {image_hash[:12]}...")
    
    def get_stats(self):
        """Get cache statistics"""
        with self.lock:
            total_requests = self.hits + self.misses
            hit_rate = (self.hits / total_requests * 100) if total_requests > 0 else 0
            
            return {
                'size': len(self.cache),
                'max_size': self.max_size,
                'hits': self.hits,
                'misses': self.misses,
                'hit_rate': round(hit_rate, 2),
                'utilization': round((len(self.cache) / self.max_size * 100), 2)
            }
    
    def clear(self):
        """Clear all cached entries"""
        with self.lock:
            self.cache.clear()
            self.hits = 0
            self.misses = 0
            logger.info("Cache cleared")

class Dispatcher:
    def __init__(self):
        # Default endpoint if config isn’t found or is invalid
        default_url = "http://resnet18-service.default.svc.cluster.local:5000"
        
        self.endpoint_url = default_url
        
        # Initialize cache
        self.cache = ImageCache(max_size=1000)  # Configurable cache size
        
        # Request queue
        self.request_queue = queue.Queue(maxsize=200)
        
        # Result storage for async requests
        self.results = {}  # {request_id: {status, result, timestamp}}
        
        # Current replica index for round-robin
        self.current_replica = 0
        
        # Metrics
        self.total_requests = 0
        self.successful_requests = 0
        self.failed_requests = 0
        self.queue_full_errors = 0  # Separate queue-full errors from processing errors
        
        # Performance metrics
        self.start_time = time.time()
        self.peak_queue_size = 0
        self.total_processing_time = 0
        self.total_queue_time = 0
        self.last_request_time = None
        self.queue_capacity = 200  # matches maxsize from queue initialization
        
        # Start background worker
        self.worker_thread = threading.Thread(target=self._process_queue, daemon=True)
        self.worker_thread.start()
        
        logger.info("Dispatcher initialized with caching enabled")
    
    def _process_queue(self):
        """Background worker to process queued requests"""
        while True:
            try:
                # Blocking request
                request_data = self.request_queue.get(timeout=0.5)
                self._forward_request(request_data)
            except queue.Empty:
                continue
            except Exception as e:
                logger.error(f"Error processing queue: {e}")
    
    def _forward_request(self, request_data):
        """Forward request to a replica and store result"""
        request_id = request_data['request_id']        
        
        self.results[request_id]['status'] = 'processing'
        self.results[request_id]['replica_used'] = self.endpoint_url
        
        try:
            # Calculate queue time
            queue_time = time.time() - request_data['timestamp']
            self.total_queue_time += queue_time
            
            # Forward the image to ML Server
            files = {'image': request_data['image_data']}
            start_time = time.time()
            response = requests.post(f"{self.endpoint_url}/predict", files=files, timeout=30)
            processing_time = time.time() - start_time
            self.total_processing_time += processing_time
            
            if response.status_code == 200:
                self.successful_requests += 1
                result_data = response.json()
                
                # Store result in cache for future use
                image_content = request_data['image_data'][1]  # Extract image bytes
                self.cache.put(image_content, result_data)
                
                self.results[request_id].update({
                    'status': 'completed',
                    'result': result_data,
                    'processing_time': processing_time,
                    'completed_at': datetime.now().isoformat(),
                    'from_cache': False
                })
                logger.info(f"Request {request_id} processed successfully by {self.endpoint_url}")
            else:
                self.failed_requests += 1
                
                self.results[request_id].update({
                    'status': 'failed',
                    'error': f"HTTP {response.status_code}: {response.text}",
                    'completed_at': datetime.now().isoformat()
                })
                logger.error(f"Request {request_id} failed: {response.status_code}")
                
        except Exception as e:
            self.failed_requests += 1
            
            self.results[request_id].update({
                'status': 'failed',
                'error': str(e),
                'completed_at': datetime.now().isoformat()
            })
            logger.error(f"Error forwarding request {request_id}: {e}")
    
    def queue_request(self, image_data, filename):
        """Add request to queue and return request ID, with cache check"""
        self.total_requests += 1
        request_id = str(uuid.uuid4())
        
        # Check cache first
        cached_result = self.cache.get(image_data)
        if cached_result:
            self.cache_hits += 1
            self.successful_requests += 1
            
            # Return cached result immediately
            self.results[request_id] = {
                'status': 'completed',
                'result': cached_result['result'],
                'filename': filename,
                'request_id': request_id,
                'queued_at': datetime.now().isoformat(),
                'completed_at': datetime.now().isoformat(),
                'from_cache': True,
                'cached_at': cached_result['cached_at'],
                'processing_time': 0.001  # Negligible cache lookup time
            }
            
            logger.info(f"Request {request_id} served from cache immediately")
            return request_id
        
        # Not in cache, proceed with normal queueing
        try:
            request_data = {
                'request_id': request_id,
                'image_data': (filename, image_data),
                'timestamp': time.time()
            }
            
            self.results[request_id] = {
                'status': 'queued',
                'filename': filename,
                'queued_at': datetime.now().isoformat(),
                'request_id': request_id,
                'from_cache': False
            }
            
            # Update peak queue size and last request time
            current_size = self.request_queue.qsize()
            self.peak_queue_size = max(self.peak_queue_size, current_size)
            self.last_request_time = time.time()
            
            self.request_queue.put(request_data, block=False)
            logger.info(f"Request {request_id} queued for processing. Queue size: {self.request_queue.qsize()}")
            return request_id
            
        except queue.Full:
            self.failed_requests += 1
            
            self.results[request_id].update({
                'status': 'failed',
                'error': 'Queue is full',
                'completed_at': datetime.now().isoformat()
            })
            logger.error("Queue is full, dropping request")
            return request_id  # return ID so user can check the error
    
    def get_result(self, request_id):
        """Get result for a specific request ID"""
        return self.results.get(request_id, None)
    
    def get_status(self):
        """Get enhanced dispatcher status with corrected metrics"""
        
        self.stats_lock = threading.Lock()
        current_time = time.time()
        uptime = current_time - self.start_time
        
        # Get cache stats to avoid redundant tracking
        cache_stats = self.cache.get_stats()
        
        # Thread-safe access to metrics
        with self.stats_lock:
            total_requests = self.total_requests
            successful_requests = self.successful_requests
            failed_requests = self.failed_requests
            queue_full_errors = self.queue_full_errors
            total_processing_time = self.total_processing_time
            total_queue_time = self.total_queue_time
            peak_queue_size = self.peak_queue_size
            last_request_time = self.last_request_time
        
        # Calculate requests that went through the queue (not cached)
        queued_requests = total_requests - cache_stats['hits']
        processing_errors = failed_requests - queue_full_errors
        
        # Calculate derived metrics with proper denominators
        avg_processing_time = (
            total_processing_time / successful_requests 
            if successful_requests > 0 else 0
        )
        
        # Fixed: Use queued_requests instead of total_requests
        avg_queue_time = (
            total_queue_time / queued_requests 
            if queued_requests > 0 else 0
        )
        
        error_rate = (
            (failed_requests / total_requests) * 100 
            if total_requests > 0 else 0
        )
        
        processing_error_rate = (
            (processing_errors / queued_requests) * 100 
            if queued_requests > 0 else 0
        )
        
        throughput = successful_requests / uptime if uptime > 0 else 0
        
        # Use cache's internal hit rate calculation
        cache_hit_rate = cache_stats['hit_rate']
        
        return {
            # Existing metrics
            "queue_size": self.request_queue.qsize(),
            "total_requests": total_requests,
            "successful_requests": successful_requests,
            "failed_requests": failed_requests,
            "queued_requests": queued_requests,  # Add this for transparency
            "stored_results": len(self.results),
            "endpoint_url": self.endpoint_url,
            
            # Performance metrics
            "performance_metrics": {
                "avg_processing_time": round(avg_processing_time, 3),
                "avg_queue_time": round(avg_queue_time, 3),  # Now correctly calculated
                "throughput": round(throughput, 2)
            },
            "queue_metrics": {
                "peak_queue_size": peak_queue_size,
                "queue_capacity": self.queue_capacity,
                "queue_utilization": round((self.request_queue.qsize() / self.queue_capacity) * 100, 2)
            },
            "health_metrics": {
                "error_rate": round(error_rate, 2),
                "processing_error_rate": round(processing_error_rate, 2),
                "queue_full_errors": queue_full_errors,
                "processing_errors": processing_errors,
                "uptime": round(uptime, 2),
                "last_request_timestamp": last_request_time
            },
            
            # Use cache's internal metrics instead of redundant tracking
            "cache_metrics": {
                "cache_hit_rate": cache_hit_rate,
                **cache_stats
            }
        }
    
    def clear_cache(self):
        """Clear the image cache"""
        self.cache.clear()

# Flask app
app = Flask(__name__)
dispatcher = Dispatcher()

@app.route('/predict_async', methods=['POST'])
def predict_async():
    """Asynchronous prediction - check cache first, then queue if needed"""
    if 'image' not in request.files:
        return jsonify({"error": "No image provided"}), 400
    
    image_file = request.files['image']
    if image_file.filename == '':
        return jsonify({"error": "Empty filename"}), 400
    
    # Queue the request (cache check happens inside)
    request_id = dispatcher.queue_request(image_file.read(), image_file.filename)
    
    if request_id:
        # Check if result was served from cache
        result = dispatcher.get_result(request_id)
        if result and result.get('from_cache', False):
            return jsonify({
                "message": "Result served from cache",
                "request_id": request_id,
                "from_cache": True,
                "result": result['result'],
                "status_url": f"/result/{request_id}"
            }), 200
        else:
            return jsonify({
                "message": "Request queued for processing",
                "request_id": request_id,
                "queue_size": dispatcher.request_queue.qsize(),
                "from_cache": False,
                "status_url": f"/result/{request_id}"
            }), 202
    else:
        return jsonify({"error": "Failed to queue request"}), 503

@app.route('/result/<request_id>', methods=['GET'])
def get_result(request_id):
    """Get result for a specific request ID"""
    result = dispatcher.get_result(request_id)
    
    if result is None:
        return jsonify({"error": "Request ID not found"}), 404
    
    return jsonify(result), 200

@app.route('/health', methods=['GET'])
def health():
    """Health check"""
    return jsonify({"status": "healthy"})

@app.route('/status', methods=['GET'])
def status():
    """Get dispatcher status including cache metrics"""
    return jsonify(dispatcher.get_status())

@app.route('/results', methods=['GET'])
def list_results():
    """List all stored results (for debugging)"""
    return jsonify({
        "total_results": len(dispatcher.results),
        "results": list(dispatcher.results.keys())
    }), 200

@app.route('/cache/clear', methods=['POST'])
def clear_cache():
    """Clear the image cache"""
    dispatcher.clear_cache()
    return jsonify({"message": "Cache cleared successfully"}), 200

@app.route('/cache/stats', methods=['GET'])
def cache_stats():
    """Get detailed cache statistics"""
    return jsonify(dispatcher.cache.get_stats()), 200

if __name__ == '__main__':
    print("Starting Enhanced Dispatcher with Image Caching...")
    print("Endpoints:")
    print("  POST /predict_async     - Asynchronous prediction (cached)")
    print("  GET  /result/<id>       - Get result by request ID")
    print("  GET  /results           - List all result IDs")
    print("  GET  /health            - Health check")
    print("  GET  /status            - Dispatcher status with cache metrics")
    print("  GET  /cache/stats       - Detailed cache statistics")
    print("  POST /cache/clear       - Clear image cache")
    
=======
import queue
import threading
import time
import requests
from flask import Flask, request, jsonify
import logging
import uuid
from datetime import datetime, timedelta
import hashlib
from collections import OrderedDict

# Setup logging
logging.basicConfig(level=logging.INFO, format='%(asctime)s - %(levelname)s - %(message)s')
logger = logging.getLogger(__name__)

class ImageCache:
    """LRU Cache for processed images"""
    def __init__(self, max_size=1000):
        self.max_size = max_size
        self.cache = OrderedDict()  # LRU cache using OrderedDict
        self.hits = 0
        self.misses = 0
        self.lock = threading.Lock()  # Thread safety
    
    def _generate_hash(self, image_data):
        """Generate SHA-256 hash of image content"""
        return hashlib.blake2b(image_data, digest_size=16).hexdigest()
    
    def get(self, image_data):
        """Get cached result for image"""
        image_hash = self._generate_hash(image_data)
        
        with self.lock:
            if image_hash in self.cache:
                # Move to end (most recently used)
                result = self.cache.pop(image_hash)
                self.cache[image_hash] = result
                self.hits += 1
                logger.info(f"Cache HIT for image hash: {image_hash[:12]}...")
                return result
            else:
                self.misses += 1
                logger.info(f"Cache MISS for image hash: {image_hash[:12]}...")
                return None
    
    def put(self, image_data, result):
        """Store result in cache"""
        image_hash = self._generate_hash(image_data)
        
        with self.lock:
            # Remove oldest items if cache is full
            while len(self.cache) >= self.max_size:
                oldest_hash, _ = self.cache.popitem(last=False)
                logger.info(f"Cache evicted oldest entry: {oldest_hash[:12]}...")
            
            # Add new result
            self.cache[image_hash] = {
                'result': result,
                'cached_at': datetime.now().isoformat(),
                'image_hash': image_hash
            }
            logger.info(f"Cached result for image hash: {image_hash[:12]}...")
    
    def get_stats(self):
        """Get cache statistics"""
        with self.lock:
            total_requests = self.hits + self.misses
            hit_rate = (self.hits / total_requests * 100) if total_requests > 0 else 0
            
            return {
                'size': len(self.cache),
                'max_size': self.max_size,
                'hits': self.hits,
                'misses': self.misses,
                'hit_rate': round(hit_rate, 2),
                'utilization': round((len(self.cache) / self.max_size * 100), 2)
            }
    
    def clear(self):
        """Clear all cached entries"""
        with self.lock:
            self.cache.clear()
            self.hits = 0
            self.misses = 0
            logger.info("Cache cleared")

class Dispatcher:
    def __init__(self):
        # Default endpoint if config isn’t found or is invalid
        default_url = "http://resnet18-service.default.svc.cluster.local:5000"
        #default_url = "http://127.0.0.1:5000"
        
        self.endpoint_url = default_url
        
        # Initialize cache
        self.cache = ImageCache(max_size=1000)  # Configurable cache size
        
        # Request queue
        self.request_queue = queue.Queue(maxsize=200)
        
        # Result storage for async requests
        self.results = {}  # {request_id: {status, result, timestamp}}
        
        # Current replica index for round-robin
        self.current_replica = 0
        
        # Metrics
        self.total_requests = 0
        self.cache_hits=0
        self.successful_requests = 0
        self.failed_requests = 0
        self.queue_full_errors = 0  # Separate queue-full errors from processing errors
        
        # Performance metrics
        self.start_time = time.time()
        self.peak_queue_size = 0
        self.total_processing_time = 0
        self.total_queue_time = 0
        self.last_request_time = None
        self.queue_capacity = 200  # matches maxsize from queue initialization
        
        # Start background worker
        self.worker_thread = threading.Thread(target=self._process_queue, daemon=True)
        self.worker_thread.start()
        
        logger.info("Dispatcher initialized with caching enabled")
    
    def _process_queue(self):
        """Background worker to process queued requests"""
        while True:
            try:
                # Blocking request
                request_data = self.request_queue.get(timeout=0.5)
                self._forward_request(request_data)
            except queue.Empty:
                continue
            except Exception as e:
                logger.error(f"Error processing queue: {e}")
    
    def _forward_request(self, request_data):
        """Forward request to a replica and store result"""
        request_id = request_data['request_id']        
        
        self.results[request_id]['status'] = 'processing'
        self.results[request_id]['replica_used'] = self.endpoint_url
        
        try:
            # Calculate queue time
            queue_time = time.time() - request_data['timestamp']
            self.total_queue_time += queue_time
            
            # Forward the image to ML Server
            files = {'image': request_data['image_data']}
            start_time = time.time()
            response = requests.post(f"{self.endpoint_url}/predict", files=files, timeout=30)
            processing_time = time.time() - start_time
            self.total_processing_time += processing_time
            
            if response.status_code == 200:
                self.successful_requests += 1
                result_data = response.json()
                
                # Store result in cache for future use
                image_content = request_data['image_data'][1]  # Extract image bytes
                self.cache.put(image_content, result_data)
                
                self.results[request_id].update({
                    'status': 'completed',
                    'result': result_data,
                    'processing_time': processing_time,
                    'completed_at': datetime.now().isoformat(),
                    'from_cache': False
                })
                logger.info(f"Request {request_id} processed successfully by {self.endpoint_url}")
            else:
                self.failed_requests += 1
                
                self.results[request_id].update({
                    'status': 'failed',
                    'error': f"HTTP {response.status_code}: {response.text}",
                    'completed_at': datetime.now().isoformat()
                })
                logger.error(f"Request {request_id} failed: {response.status_code}")
                
        except Exception as e:
            self.failed_requests += 1
            
            self.results[request_id].update({
                'status': 'failed',
                'error': str(e),
                'completed_at': datetime.now().isoformat()
            })
            logger.error(f"Error forwarding request {request_id}: {e}")
    
    def queue_request(self, image_data, filename):
        """Add request to queue and return request ID, with cache check"""
        self.total_requests += 1
        request_id = str(uuid.uuid4())
        
        # Check cache first
        cached_result = self.cache.get(image_data)
        if cached_result:
            self.cache_hits += 1
            self.successful_requests += 1
            
            # Return cached result immediately
            self.results[request_id] = {
                'status': 'completed',
                'result': cached_result['result'],
                'filename': filename,
                'request_id': request_id,
                'queued_at': datetime.now().isoformat(),
                'completed_at': datetime.now().isoformat(),
                'from_cache': True,
                'cached_at': cached_result['cached_at'],
                'processing_time': 0.001  # Negligible cache lookup time
            }
            
            logger.info(f"Request {request_id} served from cache immediately")
            return request_id
        
        # Not in cache, proceed with normal queueing
        try:
            request_data = {
                'request_id': request_id,
                'image_data': (filename, image_data),
                'timestamp': time.time()
            }
            
            self.results[request_id] = {
                'status': 'queued',
                'filename': filename,
                'queued_at': datetime.now().isoformat(),
                'request_id': request_id,
                'from_cache': False
            }
            
            # Update peak queue size and last request time
            current_size = self.request_queue.qsize()
            self.peak_queue_size = max(self.peak_queue_size, current_size)
            self.last_request_time = time.time()
            
            self.request_queue.put(request_data, block=False)
            logger.info(f"Request {request_id} queued for processing. Queue size: {self.request_queue.qsize()}")
            return request_id
            
        except queue.Full:
            self.failed_requests += 1
            
            self.results[request_id].update({
                'status': 'failed',
                'error': 'Queue is full',
                'completed_at': datetime.now().isoformat()
            })
            logger.error("Queue is full, dropping request")
            return request_id  # return ID so user can check the error
    
    def get_result(self, request_id):
        """Get result for a specific request ID"""
        return self.results.get(request_id, None)
    
    def get_status(self):
        """Get enhanced dispatcher status with corrected metrics"""
        
        self.stats_lock = threading.Lock()
        current_time = time.time()
        uptime = current_time - self.start_time
        
        # Get cache stats to avoid redundant tracking
        cache_stats = self.cache.get_stats()
        
        # Thread-safe access to metrics
        with self.stats_lock:
            total_requests = self.total_requests
            successful_requests = self.successful_requests
            failed_requests = self.failed_requests
            queue_full_errors = self.queue_full_errors
            total_processing_time = self.total_processing_time
            total_queue_time = self.total_queue_time
            peak_queue_size = self.peak_queue_size
            last_request_time = self.last_request_time
        
        # Calculate requests that went through the queue (not cached)
        queued_requests = total_requests - cache_stats['hits']
        processing_errors = failed_requests - queue_full_errors
        
        # Calculate derived metrics with proper denominators
        avg_processing_time = (
            total_processing_time / successful_requests 
            if successful_requests > 0 else 0
        )
        
        # Fixed: Use queued_requests instead of total_requests
        avg_queue_time = (
            total_queue_time / queued_requests 
            if queued_requests > 0 else 0
        )
        
        error_rate = (
            (failed_requests / total_requests) * 100 
            if total_requests > 0 else 0
        )
        
        processing_error_rate = (
            (processing_errors / queued_requests) * 100 
            if queued_requests > 0 else 0
        )
        
        throughput = successful_requests / uptime if uptime > 0 else 0
        
        # Use cache's internal hit rate calculation
        cache_hit_rate = cache_stats['hit_rate']
        
        return {
            # Existing metrics
            "queue_size": self.request_queue.qsize(),
            "total_requests": total_requests,
            "successful_requests": successful_requests,
            "failed_requests": failed_requests,
            "queued_requests": queued_requests,  # Add this for transparency
            "stored_results": len(self.results),
            "endpoint_url": self.endpoint_url,
            
            # Performance metrics
            "performance_metrics": {
                "avg_processing_time": round(avg_processing_time, 3),
                "avg_queue_time": round(avg_queue_time, 3),  # Now correctly calculated
                "throughput": round(throughput, 2)
            },
            "queue_metrics": {
                "peak_queue_size": peak_queue_size,
                "queue_capacity": self.queue_capacity,
                "queue_utilization": round((self.request_queue.qsize() / self.queue_capacity) * 100, 2)
            },
            "health_metrics": {
                "error_rate": round(error_rate, 2),
                "processing_error_rate": round(processing_error_rate, 2),
                "queue_full_errors": queue_full_errors,
                "processing_errors": processing_errors,
                "uptime": round(uptime, 2),
                "last_request_timestamp": last_request_time
            },
            
            # Use cache's internal metrics instead of redundant tracking
            "cache_metrics": {
                "cache_hit_rate": cache_hit_rate,
                **cache_stats
            }
        }
    
    def clear_cache(self):
        """Clear the image cache"""
        self.cache.clear()

# Flask app
app = Flask(__name__)
dispatcher = Dispatcher()

@app.route('/predict_async', methods=['POST'])
def predict_async():
    """Asynchronous prediction - check cache first, then queue if needed"""
    if 'image' not in request.files:
        return jsonify({"error": "No image provided"}), 400
    
    image_file = request.files['image']
    if image_file.filename == '':
        return jsonify({"error": "Empty filename"}), 400
    
    # Queue the request (cache check happens inside)
    request_id = dispatcher.queue_request(image_file.read(), image_file.filename)
    
    if request_id:
        # Check if result was served from cache
        result = dispatcher.get_result(request_id)
        if result and result.get('from_cache', False):
            return jsonify({
                "message": "Result served from cache",
                "request_id": request_id,
                "from_cache": True,
                "result": result['result'],
                "status_url": f"/result/{request_id}"
            }), 200
        else:
            return jsonify({
                "message": "Request queued for processing",
                "request_id": request_id,
                "queue_size": dispatcher.request_queue.qsize(),
                "from_cache": False,
                "status_url": f"/result/{request_id}"
            }), 202
    else:
        return jsonify({"error": "Failed to queue request"}), 503

@app.route('/result/<request_id>', methods=['GET'])
def get_result(request_id):
    """Get result for a specific request ID"""
    result = dispatcher.get_result(request_id)
    
    if result is None:
        return jsonify({"error": "Request ID not found"}), 404
    
    return jsonify(result), 200

@app.route('/health', methods=['GET'])
def health():
    """Health check"""
    return jsonify({"status": "healthy"})

@app.route('/status', methods=['GET'])
def status():
    """Get dispatcher status including cache metrics"""
    return jsonify(dispatcher.get_status())

@app.route('/results', methods=['GET'])
def list_results():
    """List all stored results (for debugging)"""
    return jsonify({
        "total_results": len(dispatcher.results),
        "results": list(dispatcher.results.keys())
    }), 200

@app.route('/cache/clear', methods=['POST'])
def clear_cache():
    """Clear the image cache"""
    dispatcher.clear_cache()
    return jsonify({"message": "Cache cleared successfully"}), 200

@app.route('/cache/stats', methods=['GET'])
def cache_stats():
    """Get detailed cache statistics"""
    return jsonify(dispatcher.cache.get_stats()), 200

if __name__ == '__main__':
    print("Starting Enhanced Dispatcher with Image Caching...")
    print("Endpoints:")
    print("  POST /predict_async     - Asynchronous prediction (cached)")
    print("  GET  /result/<id>       - Get result by request ID")
    print("  GET  /results           - List all result IDs")
    print("  GET  /health            - Health check")
    print("  GET  /status            - Dispatcher status with cache metrics")
    print("  GET  /cache/stats       - Detailed cache statistics")
    print("  POST /cache/clear       - Clear image cache")
    
>>>>>>> 283ef038
    app.run(host='0.0.0.0', port=8080, debug=False)<|MERGE_RESOLUTION|>--- conflicted
+++ resolved
@@ -1,4 +1,3 @@
-<<<<<<< HEAD
 import queue
 import threading
 import time
@@ -89,6 +88,7 @@
     def __init__(self):
         # Default endpoint if config isn’t found or is invalid
         default_url = "http://resnet18-service.default.svc.cluster.local:5000"
+        #default_url = "http://127.0.0.1:5000"
         
         self.endpoint_url = default_url
         
@@ -106,6 +106,7 @@
         
         # Metrics
         self.total_requests = 0
+        self.cache_hits=0
         self.successful_requests = 0
         self.failed_requests = 0
         self.queue_full_errors = 0  # Separate queue-full errors from processing errors
@@ -440,449 +441,4 @@
     print("  GET  /cache/stats       - Detailed cache statistics")
     print("  POST /cache/clear       - Clear image cache")
     
-=======
-import queue
-import threading
-import time
-import requests
-from flask import Flask, request, jsonify
-import logging
-import uuid
-from datetime import datetime, timedelta
-import hashlib
-from collections import OrderedDict
-
-# Setup logging
-logging.basicConfig(level=logging.INFO, format='%(asctime)s - %(levelname)s - %(message)s')
-logger = logging.getLogger(__name__)
-
-class ImageCache:
-    """LRU Cache for processed images"""
-    def __init__(self, max_size=1000):
-        self.max_size = max_size
-        self.cache = OrderedDict()  # LRU cache using OrderedDict
-        self.hits = 0
-        self.misses = 0
-        self.lock = threading.Lock()  # Thread safety
-    
-    def _generate_hash(self, image_data):
-        """Generate SHA-256 hash of image content"""
-        return hashlib.blake2b(image_data, digest_size=16).hexdigest()
-    
-    def get(self, image_data):
-        """Get cached result for image"""
-        image_hash = self._generate_hash(image_data)
-        
-        with self.lock:
-            if image_hash in self.cache:
-                # Move to end (most recently used)
-                result = self.cache.pop(image_hash)
-                self.cache[image_hash] = result
-                self.hits += 1
-                logger.info(f"Cache HIT for image hash: {image_hash[:12]}...")
-                return result
-            else:
-                self.misses += 1
-                logger.info(f"Cache MISS for image hash: {image_hash[:12]}...")
-                return None
-    
-    def put(self, image_data, result):
-        """Store result in cache"""
-        image_hash = self._generate_hash(image_data)
-        
-        with self.lock:
-            # Remove oldest items if cache is full
-            while len(self.cache) >= self.max_size:
-                oldest_hash, _ = self.cache.popitem(last=False)
-                logger.info(f"Cache evicted oldest entry: {oldest_hash[:12]}...")
-            
-            # Add new result
-            self.cache[image_hash] = {
-                'result': result,
-                'cached_at': datetime.now().isoformat(),
-                'image_hash': image_hash
-            }
-            logger.info(f"Cached result for image hash: {image_hash[:12]}...")
-    
-    def get_stats(self):
-        """Get cache statistics"""
-        with self.lock:
-            total_requests = self.hits + self.misses
-            hit_rate = (self.hits / total_requests * 100) if total_requests > 0 else 0
-            
-            return {
-                'size': len(self.cache),
-                'max_size': self.max_size,
-                'hits': self.hits,
-                'misses': self.misses,
-                'hit_rate': round(hit_rate, 2),
-                'utilization': round((len(self.cache) / self.max_size * 100), 2)
-            }
-    
-    def clear(self):
-        """Clear all cached entries"""
-        with self.lock:
-            self.cache.clear()
-            self.hits = 0
-            self.misses = 0
-            logger.info("Cache cleared")
-
-class Dispatcher:
-    def __init__(self):
-        # Default endpoint if config isn’t found or is invalid
-        default_url = "http://resnet18-service.default.svc.cluster.local:5000"
-        #default_url = "http://127.0.0.1:5000"
-        
-        self.endpoint_url = default_url
-        
-        # Initialize cache
-        self.cache = ImageCache(max_size=1000)  # Configurable cache size
-        
-        # Request queue
-        self.request_queue = queue.Queue(maxsize=200)
-        
-        # Result storage for async requests
-        self.results = {}  # {request_id: {status, result, timestamp}}
-        
-        # Current replica index for round-robin
-        self.current_replica = 0
-        
-        # Metrics
-        self.total_requests = 0
-        self.cache_hits=0
-        self.successful_requests = 0
-        self.failed_requests = 0
-        self.queue_full_errors = 0  # Separate queue-full errors from processing errors
-        
-        # Performance metrics
-        self.start_time = time.time()
-        self.peak_queue_size = 0
-        self.total_processing_time = 0
-        self.total_queue_time = 0
-        self.last_request_time = None
-        self.queue_capacity = 200  # matches maxsize from queue initialization
-        
-        # Start background worker
-        self.worker_thread = threading.Thread(target=self._process_queue, daemon=True)
-        self.worker_thread.start()
-        
-        logger.info("Dispatcher initialized with caching enabled")
-    
-    def _process_queue(self):
-        """Background worker to process queued requests"""
-        while True:
-            try:
-                # Blocking request
-                request_data = self.request_queue.get(timeout=0.5)
-                self._forward_request(request_data)
-            except queue.Empty:
-                continue
-            except Exception as e:
-                logger.error(f"Error processing queue: {e}")
-    
-    def _forward_request(self, request_data):
-        """Forward request to a replica and store result"""
-        request_id = request_data['request_id']        
-        
-        self.results[request_id]['status'] = 'processing'
-        self.results[request_id]['replica_used'] = self.endpoint_url
-        
-        try:
-            # Calculate queue time
-            queue_time = time.time() - request_data['timestamp']
-            self.total_queue_time += queue_time
-            
-            # Forward the image to ML Server
-            files = {'image': request_data['image_data']}
-            start_time = time.time()
-            response = requests.post(f"{self.endpoint_url}/predict", files=files, timeout=30)
-            processing_time = time.time() - start_time
-            self.total_processing_time += processing_time
-            
-            if response.status_code == 200:
-                self.successful_requests += 1
-                result_data = response.json()
-                
-                # Store result in cache for future use
-                image_content = request_data['image_data'][1]  # Extract image bytes
-                self.cache.put(image_content, result_data)
-                
-                self.results[request_id].update({
-                    'status': 'completed',
-                    'result': result_data,
-                    'processing_time': processing_time,
-                    'completed_at': datetime.now().isoformat(),
-                    'from_cache': False
-                })
-                logger.info(f"Request {request_id} processed successfully by {self.endpoint_url}")
-            else:
-                self.failed_requests += 1
-                
-                self.results[request_id].update({
-                    'status': 'failed',
-                    'error': f"HTTP {response.status_code}: {response.text}",
-                    'completed_at': datetime.now().isoformat()
-                })
-                logger.error(f"Request {request_id} failed: {response.status_code}")
-                
-        except Exception as e:
-            self.failed_requests += 1
-            
-            self.results[request_id].update({
-                'status': 'failed',
-                'error': str(e),
-                'completed_at': datetime.now().isoformat()
-            })
-            logger.error(f"Error forwarding request {request_id}: {e}")
-    
-    def queue_request(self, image_data, filename):
-        """Add request to queue and return request ID, with cache check"""
-        self.total_requests += 1
-        request_id = str(uuid.uuid4())
-        
-        # Check cache first
-        cached_result = self.cache.get(image_data)
-        if cached_result:
-            self.cache_hits += 1
-            self.successful_requests += 1
-            
-            # Return cached result immediately
-            self.results[request_id] = {
-                'status': 'completed',
-                'result': cached_result['result'],
-                'filename': filename,
-                'request_id': request_id,
-                'queued_at': datetime.now().isoformat(),
-                'completed_at': datetime.now().isoformat(),
-                'from_cache': True,
-                'cached_at': cached_result['cached_at'],
-                'processing_time': 0.001  # Negligible cache lookup time
-            }
-            
-            logger.info(f"Request {request_id} served from cache immediately")
-            return request_id
-        
-        # Not in cache, proceed with normal queueing
-        try:
-            request_data = {
-                'request_id': request_id,
-                'image_data': (filename, image_data),
-                'timestamp': time.time()
-            }
-            
-            self.results[request_id] = {
-                'status': 'queued',
-                'filename': filename,
-                'queued_at': datetime.now().isoformat(),
-                'request_id': request_id,
-                'from_cache': False
-            }
-            
-            # Update peak queue size and last request time
-            current_size = self.request_queue.qsize()
-            self.peak_queue_size = max(self.peak_queue_size, current_size)
-            self.last_request_time = time.time()
-            
-            self.request_queue.put(request_data, block=False)
-            logger.info(f"Request {request_id} queued for processing. Queue size: {self.request_queue.qsize()}")
-            return request_id
-            
-        except queue.Full:
-            self.failed_requests += 1
-            
-            self.results[request_id].update({
-                'status': 'failed',
-                'error': 'Queue is full',
-                'completed_at': datetime.now().isoformat()
-            })
-            logger.error("Queue is full, dropping request")
-            return request_id  # return ID so user can check the error
-    
-    def get_result(self, request_id):
-        """Get result for a specific request ID"""
-        return self.results.get(request_id, None)
-    
-    def get_status(self):
-        """Get enhanced dispatcher status with corrected metrics"""
-        
-        self.stats_lock = threading.Lock()
-        current_time = time.time()
-        uptime = current_time - self.start_time
-        
-        # Get cache stats to avoid redundant tracking
-        cache_stats = self.cache.get_stats()
-        
-        # Thread-safe access to metrics
-        with self.stats_lock:
-            total_requests = self.total_requests
-            successful_requests = self.successful_requests
-            failed_requests = self.failed_requests
-            queue_full_errors = self.queue_full_errors
-            total_processing_time = self.total_processing_time
-            total_queue_time = self.total_queue_time
-            peak_queue_size = self.peak_queue_size
-            last_request_time = self.last_request_time
-        
-        # Calculate requests that went through the queue (not cached)
-        queued_requests = total_requests - cache_stats['hits']
-        processing_errors = failed_requests - queue_full_errors
-        
-        # Calculate derived metrics with proper denominators
-        avg_processing_time = (
-            total_processing_time / successful_requests 
-            if successful_requests > 0 else 0
-        )
-        
-        # Fixed: Use queued_requests instead of total_requests
-        avg_queue_time = (
-            total_queue_time / queued_requests 
-            if queued_requests > 0 else 0
-        )
-        
-        error_rate = (
-            (failed_requests / total_requests) * 100 
-            if total_requests > 0 else 0
-        )
-        
-        processing_error_rate = (
-            (processing_errors / queued_requests) * 100 
-            if queued_requests > 0 else 0
-        )
-        
-        throughput = successful_requests / uptime if uptime > 0 else 0
-        
-        # Use cache's internal hit rate calculation
-        cache_hit_rate = cache_stats['hit_rate']
-        
-        return {
-            # Existing metrics
-            "queue_size": self.request_queue.qsize(),
-            "total_requests": total_requests,
-            "successful_requests": successful_requests,
-            "failed_requests": failed_requests,
-            "queued_requests": queued_requests,  # Add this for transparency
-            "stored_results": len(self.results),
-            "endpoint_url": self.endpoint_url,
-            
-            # Performance metrics
-            "performance_metrics": {
-                "avg_processing_time": round(avg_processing_time, 3),
-                "avg_queue_time": round(avg_queue_time, 3),  # Now correctly calculated
-                "throughput": round(throughput, 2)
-            },
-            "queue_metrics": {
-                "peak_queue_size": peak_queue_size,
-                "queue_capacity": self.queue_capacity,
-                "queue_utilization": round((self.request_queue.qsize() / self.queue_capacity) * 100, 2)
-            },
-            "health_metrics": {
-                "error_rate": round(error_rate, 2),
-                "processing_error_rate": round(processing_error_rate, 2),
-                "queue_full_errors": queue_full_errors,
-                "processing_errors": processing_errors,
-                "uptime": round(uptime, 2),
-                "last_request_timestamp": last_request_time
-            },
-            
-            # Use cache's internal metrics instead of redundant tracking
-            "cache_metrics": {
-                "cache_hit_rate": cache_hit_rate,
-                **cache_stats
-            }
-        }
-    
-    def clear_cache(self):
-        """Clear the image cache"""
-        self.cache.clear()
-
-# Flask app
-app = Flask(__name__)
-dispatcher = Dispatcher()
-
-@app.route('/predict_async', methods=['POST'])
-def predict_async():
-    """Asynchronous prediction - check cache first, then queue if needed"""
-    if 'image' not in request.files:
-        return jsonify({"error": "No image provided"}), 400
-    
-    image_file = request.files['image']
-    if image_file.filename == '':
-        return jsonify({"error": "Empty filename"}), 400
-    
-    # Queue the request (cache check happens inside)
-    request_id = dispatcher.queue_request(image_file.read(), image_file.filename)
-    
-    if request_id:
-        # Check if result was served from cache
-        result = dispatcher.get_result(request_id)
-        if result and result.get('from_cache', False):
-            return jsonify({
-                "message": "Result served from cache",
-                "request_id": request_id,
-                "from_cache": True,
-                "result": result['result'],
-                "status_url": f"/result/{request_id}"
-            }), 200
-        else:
-            return jsonify({
-                "message": "Request queued for processing",
-                "request_id": request_id,
-                "queue_size": dispatcher.request_queue.qsize(),
-                "from_cache": False,
-                "status_url": f"/result/{request_id}"
-            }), 202
-    else:
-        return jsonify({"error": "Failed to queue request"}), 503
-
-@app.route('/result/<request_id>', methods=['GET'])
-def get_result(request_id):
-    """Get result for a specific request ID"""
-    result = dispatcher.get_result(request_id)
-    
-    if result is None:
-        return jsonify({"error": "Request ID not found"}), 404
-    
-    return jsonify(result), 200
-
-@app.route('/health', methods=['GET'])
-def health():
-    """Health check"""
-    return jsonify({"status": "healthy"})
-
-@app.route('/status', methods=['GET'])
-def status():
-    """Get dispatcher status including cache metrics"""
-    return jsonify(dispatcher.get_status())
-
-@app.route('/results', methods=['GET'])
-def list_results():
-    """List all stored results (for debugging)"""
-    return jsonify({
-        "total_results": len(dispatcher.results),
-        "results": list(dispatcher.results.keys())
-    }), 200
-
-@app.route('/cache/clear', methods=['POST'])
-def clear_cache():
-    """Clear the image cache"""
-    dispatcher.clear_cache()
-    return jsonify({"message": "Cache cleared successfully"}), 200
-
-@app.route('/cache/stats', methods=['GET'])
-def cache_stats():
-    """Get detailed cache statistics"""
-    return jsonify(dispatcher.cache.get_stats()), 200
-
-if __name__ == '__main__':
-    print("Starting Enhanced Dispatcher with Image Caching...")
-    print("Endpoints:")
-    print("  POST /predict_async     - Asynchronous prediction (cached)")
-    print("  GET  /result/<id>       - Get result by request ID")
-    print("  GET  /results           - List all result IDs")
-    print("  GET  /health            - Health check")
-    print("  GET  /status            - Dispatcher status with cache metrics")
-    print("  GET  /cache/stats       - Detailed cache statistics")
-    print("  POST /cache/clear       - Clear image cache")
-    
->>>>>>> 283ef038
     app.run(host='0.0.0.0', port=8080, debug=False)